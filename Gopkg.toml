--- conflicted
+++ resolved
@@ -23,6 +23,11 @@
 #   non-go = false
 #   go-tests = true
 #   unused-packages = true
+
+
+[[constraint]]
+  name = "github.com/GeorgeMac/idicon"
+  version = "0.2.0"
 
 [[constraint]]
   name = "github.com/go-sql-driver/mysql"
@@ -90,12 +95,8 @@
 
 [[constraint]]
   branch = "master"
-<<<<<<< HEAD
-  name = "github.com/jakobvarmose/go-qidenticon"
-=======
   name = "github.com/tomasen/realip"
 
 [[constraint]]
   name = "github.com/hashicorp/golang-lru"
-  version = "0.5.0"
->>>>>>> edd09dfa
+  version = "0.5.0"