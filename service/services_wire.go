// +build wireinject

package service

import (
	"github.com/google/wire"
)

var ProviderSet = wire.NewSet(wire.FieldsOf(new(*Services),
	"BOT",
	"ChannelManager",
	"OnlineCounter",
	"UnreadMessageCounter",
	"MessageCounter",
	"ChannelCounter",
	"FCM",
	"FileManager",
	"Imaging",
	"Notification",
	"RBAC",
<<<<<<< HEAD
	"Search",
	"SSE",
=======
>>>>>>> fd70cbcd
	"ViewerManager",
	"WebRTCv3",
	"WS",
))<|MERGE_RESOLUTION|>--- conflicted
+++ resolved
@@ -18,11 +18,7 @@
 	"Imaging",
 	"Notification",
 	"RBAC",
-<<<<<<< HEAD
 	"Search",
-	"SSE",
-=======
->>>>>>> fd70cbcd
 	"ViewerManager",
 	"WebRTCv3",
 	"WS",
