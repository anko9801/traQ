package cmd

import (
	"context"
	"fmt"
	"github.com/gofrs/uuid"
	"github.com/labstack/echo/v4"
	"github.com/leandro-lugaresi/hub"
	"github.com/spf13/cobra"
	"github.com/traPtitech/traQ/event"
	"github.com/traPtitech/traQ/repository"
	"github.com/traPtitech/traQ/service"
	"github.com/traPtitech/traQ/utils/gormzap"
	"github.com/traPtitech/traQ/utils/jwt"
	"github.com/traPtitech/traQ/utils/optional"
	"github.com/traPtitech/traQ/utils/random"
	"go.uber.org/zap"
	"io/ioutil"
	"time"
)

// serveCommand サーバー起動コマンド
func serveCommand() *cobra.Command {
	var skipInitEmojis bool

	cmd := cobra.Command{
		Use:   "serve",
		Short: "Serve traQ API",
		Run: func(cmd *cobra.Command, args []string) {
			// Logger
			logger := getLogger()
			defer logger.Sync()

			logger.Info(fmt.Sprintf("traQ %s (revision %s)", Version, Revision))

			// Stackdriver Profiler
			if c.GCP.Stackdriver.Profiler.Enabled {
				if err := initStackdriverProfiler(c); err != nil {
					logger.Fatal("failed to setup Stackdriver Profiler", zap.Error(err))
				}
				logger.Info("stackdriver profiler started")
			}

			// Message Hub
			hub := hub.New()

			// Database
			logger.Info("connecting database...")
			engine, err := c.getDatabase()
			if err != nil {
				logger.Fatal("failed to connect database", zap.Error(err))
			}
			engine.SetLogger(gormzap.New(logger.Named("gorm")))
			defer engine.Close()
			logger.Info("database connection was established")

			// FileStorage
			logger.Info("checking file storage...")
			fs, err := c.getFileStorage()
			if err != nil {
				logger.Fatal("failed to setup file storage", zap.Error(err))
			}
			logger.Info("file storage is ok")

			// Repository
			logger.Info("setting up repository...")
			repo, err := repository.NewGormRepository(engine, fs, hub, logger)
			if err != nil {
				logger.Fatal("failed to initialize repository", zap.Error(err))
			}
			logger.Info("repository was set up")

			// Repository Sync
			logger.Info("syncing repository...")
			init, err := repo.Sync()
			if err != nil {
				logger.Fatal("failed to sync repository", zap.Error(err))
			}
			logger.Info("repository was synced")

			// 初期化
			if init {
				logger.Info("data initializing...")

				// generalチャンネル作成
				if ch, err := repo.CreatePublicChannel("general", uuid.Nil, uuid.Nil); err == nil {
					logger.Info("#general was created", zap.Stringer("cid", ch.ID))
				} else {
					logger.Error("failed to init general channel", zap.Error(err))
				}

				// unicodeスタンプインストール
				if !skipInitEmojis {
					if err := installEmojis(repo, logger, false); err != nil {
						logger.Error("failed to install unicode emojis", zap.Error(err))
					}
				}

				logger.Info("data initialization finished")
			}

			// JWT for QRCode
			if priv := c.JWT.Keys.Private; priv != "" {
				privRaw, err := ioutil.ReadFile(priv)
				if err != nil {
					logger.Fatal("failed to read jwt private key", zap.Error(err))
				}
				if err := jwt.SetupSigner(privRaw); err != nil {
					logger.Fatal("failed to setup signer", zap.Error(err))
				}
			} else {
				// 一時鍵を発行
				privRaw, pubRaw := random.GenerateECDSAKey()
				_ = jwt.SetupSigner(privRaw)
				logger.Warn("a temporary key for QRCode JWT was generated. This key is valid only during this running.", zap.String("public_key", string(pubRaw)))
			}

			// サーバー作成
			server, err := newServer(hub, engine, repo, logger, c)
			if err != nil {
				logger.Fatal("failed to create server", zap.Error(err))
			}

			go func() {
				if err := server.Start(fmt.Sprintf(":%d", c.Port)); err != nil {
					logger.Info("shutting down the server")
				}
			}()

			logger.Info("traQ started")
			waitSIGINT()

			ctx, cancel := context.WithTimeout(context.Background(), 10*time.Second)
			defer cancel()
			if err := server.Shutdown(ctx); err != nil {
				logger.Warn("abnormal shutdown", zap.Error(err))
			}
			logger.Info("traQ shutdown")
		},
	}

	flags := cmd.Flags()
	flags.BoolVar(&skipInitEmojis, "skip-init-emojis", false, "skip initializing Unicode Emoji stamps")

	return &cmd
}

type Server struct {
	L      *zap.Logger
	SS     *service.Services
	Router *echo.Echo
	Hub    *hub.Hub
	Repo   repository.Repository
}

func (s *Server) Start(address string) error {
	go func() {
		// TODO 適切なパッケージに移動させる
		sub := s.Hub.Subscribe(10, event.UserOffline)
		for ev := range sub.Receiver {
			userID := ev.Fields["user_id"].(uuid.UUID)
			datetime := ev.Fields["datetime"].(time.Time)
			_ = s.Repo.UpdateUser(userID, repository.UpdateUserArgs{LastOnline: optional.TimeFrom(datetime)})
		}
	}()
	return s.Router.Start(address)
}

func (s *Server) Shutdown(ctx context.Context) error {
	s.SS.SSE.Dispose()
	_ = s.SS.WS.Close()
<<<<<<< HEAD
	if s.SS.FCM != nil {
		s.SS.FCM.Close()
	}
	_ = s.SS.Search.Close()
=======
	s.SS.FCM.Close()
>>>>>>> 6868c0b9
	return s.Router.Shutdown(ctx)
}<|MERGE_RESOLUTION|>--- conflicted
+++ resolved
@@ -169,13 +169,7 @@
 func (s *Server) Shutdown(ctx context.Context) error {
 	s.SS.SSE.Dispose()
 	_ = s.SS.WS.Close()
-<<<<<<< HEAD
-	if s.SS.FCM != nil {
-		s.SS.FCM.Close()
-	}
+	s.SS.FCM.Close()
 	_ = s.SS.Search.Close()
-=======
-	s.SS.FCM.Close()
->>>>>>> 6868c0b9
 	return s.Router.Shutdown(ctx)
 }