--- conflicted
+++ resolved
@@ -131,7 +131,6 @@
 
 			logger.Info("traQ started")
 			waitSIGINT()
-			logger.Info("process stop signal received")
 
 			ctx, cancel := context.WithTimeout(context.Background(), 10*time.Second)
 			defer cancel()
@@ -171,13 +170,6 @@
 }
 
 func (s *Server) Shutdown(ctx context.Context) error {
-<<<<<<< HEAD
-	s.SS.SSE.Dispose()
-	_ = s.SS.WS.Close()
-	s.SS.FCM.Close()
-	_ = s.SS.Search.Close()
-	return s.Router.Shutdown(ctx)
-=======
 	eg, ctx := errgroup.WithContext(ctx)
 	eg.Go(func() error { return s.Router.Shutdown(ctx) })
 	eg.Go(func() error { return s.SS.WS.Close() })
@@ -191,5 +183,4 @@
 		return nil
 	})
 	return eg.Wait()
->>>>>>> fd70cbcd
 }