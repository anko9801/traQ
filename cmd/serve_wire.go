// +build wireinject

package cmd

import (
	"github.com/google/wire"
	"github.com/jinzhu/gorm"
	"github.com/leandro-lugaresi/hub"
	"github.com/traPtitech/traQ/repository"
	"github.com/traPtitech/traQ/router"
	"github.com/traPtitech/traQ/service"
	"github.com/traPtitech/traQ/service/bot"
	"github.com/traPtitech/traQ/service/counter"
	"github.com/traPtitech/traQ/service/heartbeat"
	"github.com/traPtitech/traQ/service/imaging"
	"github.com/traPtitech/traQ/service/notification"
	"github.com/traPtitech/traQ/service/rbac"
	"github.com/traPtitech/traQ/service/sse"
	"github.com/traPtitech/traQ/service/viewer"
	"github.com/traPtitech/traQ/service/webrtcv3"
	"github.com/traPtitech/traQ/service/ws"
	"go.uber.org/zap"
)

func newServer(hub *hub.Hub, db *gorm.DB, repo repository.Repository, logger *zap.Logger, c *Config) (*Server, error) {
	wire.Build(
		bot.NewProcessor,
		counter.NewOnlineCounter,
		counter.NewUnreadMessageCounter,
		counter.NewMessageCounter,
		counter.NewChannelCounter,
		heartbeat.NewManager,
		imaging.NewProcessor,
		notification.NewService,
		rbac.New,
		sse.NewStreamer,
		viewer.NewManager,
		webrtcv3.NewManager,
		ws.NewStreamer,
		router.Setup,
		newFCMClientIfAvailable,
		initSearchServiceIfAvailable,
		provideServerOriginString,
		provideFirebaseCredentialsFilePathString,
		provideImageProcessorConfig,
<<<<<<< HEAD
		provideESEngineConfig,
		providerRouterConfig,
=======
		provideRouterConfig,
>>>>>>> 6868c0b9
		wire.Struct(new(service.Services), "*"),
		wire.Struct(new(Server), "*"),
	)
	return nil, nil
}<|MERGE_RESOLUTION|>--- conflicted
+++ resolved
@@ -43,12 +43,8 @@
 		provideServerOriginString,
 		provideFirebaseCredentialsFilePathString,
 		provideImageProcessorConfig,
-<<<<<<< HEAD
+		provideRouterConfig,
 		provideESEngineConfig,
-		providerRouterConfig,
-=======
-		provideRouterConfig,
->>>>>>> 6868c0b9
 		wire.Struct(new(service.Services), "*"),
 		wire.Struct(new(Server), "*"),
 	)
