package model

import (
	"fmt"
<<<<<<< HEAD

=======
>>>>>>> cfd5293d
	"github.com/go-xorm/xorm"
	"github.com/satori/go.uuid"
)

var db *xorm.Engine

// SetXORMEngine DBにxormのエンジンを設定する
func SetXORMEngine(engine *xorm.Engine) {
	db = engine
}
<<<<<<< HEAD

// SyncSchema : テーブルと構造体を同期させる関数
// モデルを追加したら各自ここに追加しなければいけない
func SyncSchema() error {
	if err := db.Sync(new(Channel)); err != nil {
		return fmt.Errorf("Failed to sync Channels: %v", err)
	}

	if err := db.Sync(new(UsersPrivateChannel)); err != nil {
		return fmt.Errorf("Failed to sync UsersPrivateChannels: %v", err)
=======

// SyncSchema : テーブルと構造体を同期させる関数
// モデルを追加したら各自ここに追加しなければいけない
func SyncSchema() error {
	if err := db.Sync(&Message{}); err != nil {
		return fmt.Errorf("Failed to sync Messages Table: %v", err)
>>>>>>> cfd5293d
	}
	return nil
}

// CreateUUID UUIDを生成する
func CreateUUID() string {
	return uuid.NewV4().String()
}<|MERGE_RESOLUTION|>--- conflicted
+++ resolved
@@ -2,10 +2,7 @@
 
 import (
 	"fmt"
-<<<<<<< HEAD
 
-=======
->>>>>>> cfd5293d
 	"github.com/go-xorm/xorm"
 	"github.com/satori/go.uuid"
 )
@@ -16,7 +13,6 @@
 func SetXORMEngine(engine *xorm.Engine) {
 	db = engine
 }
-<<<<<<< HEAD
 
 // SyncSchema : テーブルと構造体を同期させる関数
 // モデルを追加したら各自ここに追加しなければいけない
@@ -27,14 +23,10 @@
 
 	if err := db.Sync(new(UsersPrivateChannel)); err != nil {
 		return fmt.Errorf("Failed to sync UsersPrivateChannels: %v", err)
-=======
+	}
 
-// SyncSchema : テーブルと構造体を同期させる関数
-// モデルを追加したら各自ここに追加しなければいけない
-func SyncSchema() error {
 	if err := db.Sync(&Message{}); err != nil {
 		return fmt.Errorf("Failed to sync Messages Table: %v", err)
->>>>>>> cfd5293d
 	}
 	return nil
 }
