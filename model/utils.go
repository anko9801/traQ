package model

import (
	"errors"
	"fmt"
	"regexp"

	"github.com/go-xorm/xorm"
	"github.com/satori/go.uuid"
	"github.com/traPtitech/traQ/rbac/role"
	"gopkg.in/go-playground/validator.v9"
)

var (
	db *xorm.Engine

	// モデルを追加したら各自ここに追加しなければいけない
	// **順番注意**
	tables = []interface{}{
		&UserInvisibleChannel{},
		&RBACOverride{},
		&Webhook{},
		&Bot{},
		&MessageStamp{},
		&Stamp{},
		&Clip{},
		&UsersTag{},
		&Unread{},
		&Star{},
		&Device{},
		&Pin{},
		&File{},
		&UsersPrivateChannel{},
		&UserSubscribeChannel{},
		&Tag{},
		&Message{},
		&Channel{},
		&User{},
	}

	// 外部キー制約
	constraints = []string{
		"ALTER TABLE `channels` ADD FOREIGN KEY (`creator_id`) REFERENCES `users`(`id`) ON DELETE CASCADE ON UPDATE CASCADE",
		"ALTER TABLE `channels` ADD FOREIGN KEY (`updater_id`) REFERENCES `users`(`id`) ON DELETE CASCADE ON UPDATE CASCADE",
		"ALTER TABLE `users_private_channels` ADD FOREIGN KEY (`user_id`) REFERENCES `users`(`id`) ON DELETE CASCADE ON UPDATE CASCADE",
		"ALTER TABLE `users_private_channels` ADD FOREIGN KEY (`channel_id`) REFERENCES `channels`(`id`) ON DELETE CASCADE ON UPDATE CASCADE",
		"ALTER TABLE `messages` ADD FOREIGN KEY (`user_id`) REFERENCES `users`(`id`) ON DELETE CASCADE ON UPDATE CASCADE",
		"ALTER TABLE `messages` ADD FOREIGN KEY (`updater_id`) REFERENCES `users`(`id`) ON DELETE CASCADE ON UPDATE CASCADE",
		"ALTER TABLE `messages` ADD FOREIGN KEY (`channel_id`) REFERENCES `channels`(`id`) ON DELETE CASCADE ON UPDATE CASCADE",
		"ALTER TABLE `users_tags` ADD FOREIGN KEY (`user_id`) REFERENCES `users`(`id`) ON DELETE CASCADE ON UPDATE CASCADE",
		"ALTER TABLE `users_tags` ADD FOREIGN KEY (`tag_id`) REFERENCES `tags`(`id`) ON DELETE CASCADE ON UPDATE CASCADE",
		"ALTER TABLE `unreads` ADD FOREIGN KEY (`user_id`) REFERENCES `users`(`id`) ON DELETE CASCADE ON UPDATE CASCADE",
		"ALTER TABLE `unreads` ADD FOREIGN KEY (`message_id`) REFERENCES `messages`(`id`) ON DELETE CASCADE ON UPDATE CASCADE",
		"ALTER TABLE `devices` ADD FOREIGN KEY (`user_id`) REFERENCES `users`(`id`) ON DELETE CASCADE ON UPDATE CASCADE",
		"ALTER TABLE `files` ADD FOREIGN KEY (`creator_id`) REFERENCES `users`(`id`) ON DELETE CASCADE ON UPDATE CASCADE",
		"ALTER TABLE `stars` ADD FOREIGN KEY (`user_id`) REFERENCES `users`(`id`) ON DELETE CASCADE ON UPDATE CASCADE",
		"ALTER TABLE `stars` ADD FOREIGN KEY (`channel_id`) REFERENCES `channels`(`id`) ON DELETE CASCADE ON UPDATE CASCADE",
		"ALTER TABLE `users_subscribe_channels` ADD FOREIGN KEY (`user_id`) REFERENCES `users`(`id`) ON DELETE CASCADE ON UPDATE CASCADE",
		"ALTER TABLE `users_subscribe_channels` ADD FOREIGN KEY (`channel_id`) REFERENCES `channels`(`id`) ON DELETE CASCADE ON UPDATE CASCADE",
		"ALTER TABLE `clips` ADD FOREIGN KEY (`user_id`) REFERENCES `users`(`id`) ON DELETE CASCADE ON UPDATE CASCADE",
		"ALTER TABLE `clips` ADD FOREIGN KEY (`message_id`) REFERENCES `messages`(`id`) ON DELETE CASCADE ON UPDATE CASCADE",
		"ALTER TABLE `pins` ADD FOREIGN KEY (`user_id`) REFERENCES `users`(`id`) ON DELETE CASCADE ON UPDATE CASCADE",
		"ALTER TABLE `pins` ADD FOREIGN KEY (`message_id`) REFERENCES `messages`(`id`) ON DELETE CASCADE ON UPDATE CASCADE",
		"ALTER TABLE `pins` ADD FOREIGN KEY (`channel_id`) REFERENCES `channels`(`id`) ON DELETE CASCADE ON UPDATE CASCADE",
		"ALTER TABLE `clips` ADD FOREIGN KEY (`message_id`) REFERENCES `messages`(`id`) ON DELETE CASCADE ON UPDATE CASCADE",
		"ALTER TABLE `messages_stamps` ADD FOREIGN KEY (`message_id`) REFERENCES `messages`(`id`) ON DELETE CASCADE ON UPDATE CASCADE",
		"ALTER TABLE `messages_stamps` ADD FOREIGN KEY (`stamp_id`) REFERENCES `stamps`(`id`) ON DELETE CASCADE ON UPDATE CASCADE",
		"ALTER TABLE `messages_stamps` ADD FOREIGN KEY (`user_id`) REFERENCES `users`(`id`) ON DELETE CASCADE ON UPDATE CASCADE",
		"ALTER TABLE `stamps` ADD FOREIGN KEY (`creator_id`) REFERENCES `users`(`id`) ON DELETE CASCADE ON UPDATE CASCADE",
		"ALTER TABLE `stamps` ADD FOREIGN KEY (`file_id`) REFERENCES `files`(`id`) ON DELETE CASCADE ON UPDATE CASCADE",
		"ALTER TABLE `users_invisible_channels` ADD FOREIGN KEY (`user_id`) REFERENCES `users`(`id`) ON DELETE CASCADE ON UPDATE CASCADE",
		"ALTER TABLE `users_invisible_channels` ADD FOREIGN KEY (`channel_id`) REFERENCES `channels`(`id`) ON DELETE CASCADE ON UPDATE CASCADE",
		"ALTER TABLE `bots` ADD FOREIGN KEY (`user_id`) REFERENCES `users`(`id`) ON DELETE CASCADE ON UPDATE CASCADE",
		"ALTER TABLE `bots` ADD FOREIGN KEY (`creator_id`) REFERENCES `users`(`id`) ON DELETE CASCADE ON UPDATE CASCADE",
		"ALTER TABLE `bots` ADD FOREIGN KEY (`updater_id`) REFERENCES `users`(`id`) ON DELETE CASCADE ON UPDATE CASCADE",
		"ALTER TABLE `webhooks` ADD FOREIGN KEY (`user_id`) REFERENCES `users`(`id`) ON DELETE CASCADE ON UPDATE CASCADE",
		"ALTER TABLE `webhooks` ADD FOREIGN KEY (`channel_id`) REFERENCES `channels`(`id`) ON DELETE CASCADE ON UPDATE CASCADE",
		"ALTER TABLE `rbac_overrides` ADD FOREIGN KEY (`user_id`) REFERENCES `users`(`id`) ON DELETE CASCADE ON UPDATE CASCADE",
	}

	serverUser *User

	// ErrNotFoundOrForbidden 汎用エラー: 見つからないかスコープ外にある場合のエラー
	ErrNotFoundOrForbidden = errors.New("not found or forbidden")
	// ErrNotFound 汎用エラー: 見つからない場合のエラー
	ErrNotFound = errors.New("not found")
<<<<<<< HEAD
	// ErrInvalidParam 汎用エラー: データが不足・間違っている場合のエラー
	ErrInvalidParam = errors.New("invalid parameter")
=======

	validate *validator.Validate
>>>>>>> 78815b77
)

// SetXORMEngine DBにxormのエンジンを設定する
func SetXORMEngine(engine *xorm.Engine) {
	db = engine
}

// SyncSchema : テーブルと構造体を同期させる
func SyncSchema() error {
	if err := db.Sync(tables...); err != nil {
		return fmt.Errorf("failed to sync Table schema: %v", err)
	}

	for _, sql := range constraints {
		if _, err := db.Exec(sql); err != nil {
			return err
		}
	}
	// TODO: 初回起動時にgeneralチャンネルを作りたい

	serverUser = &User{Name: "traq", Email: "trap.titech@gmail.com", Role: role.Admin.ID()}
	if ok, err := serverUser.Exists(); err != nil {
		return err
	} else if !ok {
		serverUser.SetPassword("traq")
		serverUser.ID = CreateUUID()
		serverUser.Status = 1 // TODO: 状態確認
		if _, err := db.Insert(serverUser); err != nil {
			return err
		}
	}
	return nil
}

// DropTables : 全てのテーブルを削除する
func DropTables() error {
	//外部キー制約がかかってるので削除する順番に注意
	for _, v := range tables {
		if err := db.DropTables(v); err != nil {
			return err
		}
	}
	return nil
}

// CreateUUID UUIDを生成する
func CreateUUID() string {
	return uuid.NewV4().String()
}

// InitCache : 各種キャッシュを初期化する
func InitCache() error {
	channels, err := GetAllChannels()
	if err != nil {
		return err
	}
	for _, v := range channels {
		path, err := v.Path()
		if err != nil {
			return err
		}
		channelPathMap.Store(uuid.FromStringOrNil(v.ID), path)
	}

	// サムネイル未作成なファイルのサムネイル作成を試みる
	var files []*File
	if err := db.Where("is_deleted = false AND has_thumbnail = false").Find(&files); err != nil {
		return err
	}
	for _, f := range files {
		f.RegenerateThumbnail()
	}

	return nil
}

func validateStruct(i interface{}) error {
	if validate == nil {
		validate = validator.New()

		name := regexp.MustCompile(`^[a-zA-Z0-9_-]{1,32}$`)
		validate.RegisterValidation("name", func(fl validator.FieldLevel) bool {
			return name.MatchString(fl.Field().String())
		})
	}
	return validate.Struct(i)
}<|MERGE_RESOLUTION|>--- conflicted
+++ resolved
@@ -84,13 +84,10 @@
 	ErrNotFoundOrForbidden = errors.New("not found or forbidden")
 	// ErrNotFound 汎用エラー: 見つからない場合のエラー
 	ErrNotFound = errors.New("not found")
-<<<<<<< HEAD
 	// ErrInvalidParam 汎用エラー: データが不足・間違っている場合のエラー
 	ErrInvalidParam = errors.New("invalid parameter")
-=======
 
 	validate *validator.Validate
->>>>>>> 78815b77
 )
 
 // SetXORMEngine DBにxormのエンジンを設定する
