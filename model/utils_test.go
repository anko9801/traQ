--- conflicted
+++ resolved
@@ -2,11 +2,11 @@
 
 import (
 	"fmt"
-<<<<<<< HEAD
 	"os"
 	"testing"
 
 	_ "github.com/go-sql-driver/mysql"
+	"github.com/go-xorm/core"
 	"github.com/go-xorm/xorm"
 )
 
@@ -14,17 +14,6 @@
 	testUserID    = "403807a5-cae6-453e-8a09-fc75d5b4ca91"
 	privateUserID = "8ad765ec-426b-49c1-b4ae-f8af58af9a55"
 	engine        *xorm.Engine
-=======
-	_ "github.com/go-sql-driver/mysql"
-	"github.com/go-xorm/core"
-	"github.com/go-xorm/xorm"
-	"os"
-	"testing"
-)
-
-var (
-	engine *xorm.Engine
->>>>>>> cfd5293d
 )
 
 func TestMain(m *testing.M) {
@@ -52,12 +41,8 @@
 	}
 	defer engine.Close()
 	engine.ShowSQL(false)
-<<<<<<< HEAD
 	engine.DropTables("sessions", "channels", "users_private_channels")
-=======
-	engine.DropTables("sessions", "messages")
 	engine.SetMapper(core.GonicMapper{})
->>>>>>> cfd5293d
 	SetXORMEngine(engine)
 
 	err = SyncSchema()
@@ -69,14 +54,8 @@
 }
 
 func beforeTest(t *testing.T) {
-<<<<<<< HEAD
 	engine.DropTables("sessions", "channels", "users_private_channels")
-	err := SyncSchema()
-	if err != nil {
-=======
-	engine.DropTables("sessions", "messages")
 	if err := SyncSchema(); err != nil {
->>>>>>> cfd5293d
 		t.Fatal(err)
 	}
 }