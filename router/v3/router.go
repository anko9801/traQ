--- conflicted
+++ resolved
@@ -22,19 +22,6 @@
 )
 
 type Handlers struct {
-<<<<<<< HEAD
-	RBAC         rbac.RBAC
-	Repo         repository.Repository
-	WS           *ws.Streamer
-	Hub          *hub.Hub
-	Logger       *zap.Logger
-	OC           *counter.OnlineCounter
-	VM           *viewer.Manager
-	WebRTC       *webrtcv3.Manager
-	Imaging      imaging.Processor
-	SessStore    session.Store
-	SearchEngine search.Engine
-=======
 	RBAC           rbac.RBAC
 	Repo           repository.Repository
 	WS             *ws.Streamer
@@ -45,10 +32,10 @@
 	WebRTC         *webrtcv3.Manager
 	Imaging        imaging.Processor
 	SessStore      session.Store
+	SearchEngine search.Engine
 	ChannelManager channel.Manager
 	FileManager    file.Manager
 	Replacer       *message.Replacer
->>>>>>> fd70cbcd
 	Config
 }
 
