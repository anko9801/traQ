package router

import (
	"bytes"
	"encoding/json"
	"net/http/httptest"
	"net/url"
	"testing"
	"time"

	"github.com/stretchr/testify/assert"
	"github.com/stretchr/testify/require"
	"github.com/traPtitech/traQ/model"
	"net/http"
)

func TestPostHeartbeat(t *testing.T) {
	e, cookie, mw := beforeTest(t)
	assert := assert.New(t)

	requestBody, err := json.Marshal(struct {
		ChannelID string `json:"channelId"`
		Status    string `json:"status"`
	}{
		ChannelID: testChannelID,
		Status:    "editing",
	})
	require.NoError(t, err)
	req := httptest.NewRequest("POST", "http://test", bytes.NewReader(requestBody))
	rec := request(e, t, mw(PostHeartbeat), cookie, req)

<<<<<<< HEAD
	if assert.EqualValues(http.StatusOK, rec.Code) {
		var responseBody HeartbeatStatus
		if assert.NoError(json.Unmarshal(rec.Body.Bytes(), &responseBody)) {
			assert.Equal(testChannelID, responseBody.ChannelID)
			assert.Len(responseBody.UserStatuses, 1)
			assert.Equal(testUser.ID, responseBody.UserStatuses[0].UserID)
			assert.Equal("editing", responseBody.UserStatuses[0].Status)
		}
=======
	if rec.Code != 200 {
		t.Fatalf("Response code wrong: want 200, actual %d", rec.Code)
	}

	var responseBody model.HeartbeatStatus
	if err := json.Unmarshal(rec.Body.Bytes(), &responseBody); err != nil {
		t.Fatalf("Response body can't unmarshal: %v", err)
	}

	if responseBody.ChannelID != testChannelID {
		t.Fatalf("ChannelID wrong: want %s, actual %s", testChannelID, responseBody.ChannelID)
	}

	if len(responseBody.UserStatuses) != 1 {
		t.Fatalf("UserStatuses length wrong: want 1, actual %d", len(responseBody.UserStatuses))
	}

	if responseBody.UserStatuses[0].UserID != testUser.ID {
		t.Fatalf("ChannelID wrong: want %s, actual %s", testUser.ID, responseBody.UserStatuses[0].UserID)
	}

	if responseBody.UserStatuses[0].Status != "editing" {
		t.Fatalf("ChannelID wrong: want editing, actual %s", responseBody.UserStatuses[0].Status)
>>>>>>> e19434df
	}
}

func TestGetHeartbeat(t *testing.T) {
	e, cookie, mw := beforeTest(t)
	assert := assert.New(t)

	model.HeartbeatStatuses[testChannelID] = &model.HeartbeatStatus{
		ChannelID: testChannelID,
		UserStatuses: []*model.UserStatus{
			{
				UserID:   testUser.ID,
				Status:   "editing",
				LastTime: time.Now(),
			},
		},
	}

	q := make(url.Values)
	q.Set("channelId", testChannelID)

	req := httptest.NewRequest("GET", "/?"+q.Encode(), nil)
	rec := request(e, t, mw(GetHeartbeat), cookie, req)

<<<<<<< HEAD
	if assert.EqualValues(http.StatusOK, rec.Code) {
		var responseBody HeartbeatStatus
		if assert.NoError(json.Unmarshal(rec.Body.Bytes(), &responseBody)) {
			t.Log(responseBody)
			assert.Equal(testChannelID, responseBody.ChannelID)
			assert.Len(responseBody.UserStatuses, 1)
			assert.Equal(testUser.ID, responseBody.UserStatuses[0].UserID)
			assert.Equal("editing", responseBody.UserStatuses[0].Status)
		}
	}
}

func TestGetHeartbeatStatus(t *testing.T) {
	statusesMutex.Lock()
	statuses[testChannelID] = &HeartbeatStatus{
		ChannelID: testChannelID,
		UserStatuses: []*UserStatus{
			{
				UserID:   testUser.ID,
				Status:   "editing",
				LastTime: time.Now(),
			},
		},
	}
	statusesMutex.Unlock()

	status, ok := GetHeartbeatStatus(testChannelID)
	if assert.True(t, ok) {
		assert.Len(t, status.UserStatuses, 1)
	}
	status, ok = GetHeartbeatStatus(model.CreateUUID())
	assert.False(t, ok)
}

func TestHeartbeat(t *testing.T) {
	tickTime = 10 * time.Millisecond
	timeoutDuration = -20 * time.Millisecond
	statusesMutex.Lock()
	statuses[testChannelID] = &HeartbeatStatus{
		ChannelID: testChannelID,
		UserStatuses: []*UserStatus{
			{
				UserID:   testUser.ID,
				Status:   "editing",
				LastTime: time.Now(),
			},
		},
	}

	statusesMutex.Unlock()
	require.Len(t, statuses[testChannelID].UserStatuses, 1)
	require.NoError(t, HeartbeatStart())

	time.Sleep(50 * time.Millisecond)

	statusesMutex.Lock()
	assert.Len(t, statuses[testChannelID].UserStatuses, 0)
	statusesMutex.Unlock()

	require.NoError(t, HeartbeatStop())
=======
	if rec.Code != 200 {
		t.Fatalf("Response code wrong: want 200, actual %d", rec.Code)
	}

	var responseBody model.HeartbeatStatus
	if err := json.Unmarshal(rec.Body.Bytes(), &responseBody); err != nil {
		t.Fatalf("Response body can't unmarshal: %v", err)
	}
	t.Log(responseBody)

	if responseBody.ChannelID != testChannelID {
		t.Fatalf("ChannelID wrong: want %s, actual %s", testChannelID, responseBody.ChannelID)
	}

	if len(responseBody.UserStatuses) != 1 {
		t.Fatalf("UserStatuses length wrong: want 1, actual %d", len(responseBody.UserStatuses))
	}

	if responseBody.UserStatuses[0].UserID != testUser.ID {
		t.Fatalf("ChannelID wrong: want %s, actual %s", testUser.ID, responseBody.UserStatuses[0].UserID)
	}

	if responseBody.UserStatuses[0].Status != "editing" {
		t.Fatalf("ChannelID wrong: want editing, actual %s", responseBody.UserStatuses[0].Status)
	}
>>>>>>> e19434df
}<|MERGE_RESOLUTION|>--- conflicted
+++ resolved
@@ -29,7 +29,6 @@
 	req := httptest.NewRequest("POST", "http://test", bytes.NewReader(requestBody))
 	rec := request(e, t, mw(PostHeartbeat), cookie, req)
 
-<<<<<<< HEAD
 	if assert.EqualValues(http.StatusOK, rec.Code) {
 		var responseBody HeartbeatStatus
 		if assert.NoError(json.Unmarshal(rec.Body.Bytes(), &responseBody)) {
@@ -38,32 +37,6 @@
 			assert.Equal(testUser.ID, responseBody.UserStatuses[0].UserID)
 			assert.Equal("editing", responseBody.UserStatuses[0].Status)
 		}
-=======
-	if rec.Code != 200 {
-		t.Fatalf("Response code wrong: want 200, actual %d", rec.Code)
-	}
-
-	var responseBody model.HeartbeatStatus
-	if err := json.Unmarshal(rec.Body.Bytes(), &responseBody); err != nil {
-		t.Fatalf("Response body can't unmarshal: %v", err)
-	}
-
-	if responseBody.ChannelID != testChannelID {
-		t.Fatalf("ChannelID wrong: want %s, actual %s", testChannelID, responseBody.ChannelID)
-	}
-
-	if len(responseBody.UserStatuses) != 1 {
-		t.Fatalf("UserStatuses length wrong: want 1, actual %d", len(responseBody.UserStatuses))
-	}
-
-	if responseBody.UserStatuses[0].UserID != testUser.ID {
-		t.Fatalf("ChannelID wrong: want %s, actual %s", testUser.ID, responseBody.UserStatuses[0].UserID)
-	}
-
-	if responseBody.UserStatuses[0].Status != "editing" {
-		t.Fatalf("ChannelID wrong: want editing, actual %s", responseBody.UserStatuses[0].Status)
->>>>>>> e19434df
-	}
 }
 
 func TestGetHeartbeat(t *testing.T) {
@@ -87,7 +60,6 @@
 	req := httptest.NewRequest("GET", "/?"+q.Encode(), nil)
 	rec := request(e, t, mw(GetHeartbeat), cookie, req)
 
-<<<<<<< HEAD
 	if assert.EqualValues(http.StatusOK, rec.Code) {
 		var responseBody HeartbeatStatus
 		if assert.NoError(json.Unmarshal(rec.Body.Bytes(), &responseBody)) {
@@ -148,31 +120,5 @@
 	statusesMutex.Unlock()
 
 	require.NoError(t, HeartbeatStop())
-=======
-	if rec.Code != 200 {
-		t.Fatalf("Response code wrong: want 200, actual %d", rec.Code)
-	}
-
-	var responseBody model.HeartbeatStatus
-	if err := json.Unmarshal(rec.Body.Bytes(), &responseBody); err != nil {
-		t.Fatalf("Response body can't unmarshal: %v", err)
-	}
-	t.Log(responseBody)
-
-	if responseBody.ChannelID != testChannelID {
-		t.Fatalf("ChannelID wrong: want %s, actual %s", testChannelID, responseBody.ChannelID)
-	}
-
-	if len(responseBody.UserStatuses) != 1 {
-		t.Fatalf("UserStatuses length wrong: want 1, actual %d", len(responseBody.UserStatuses))
-	}
-
-	if responseBody.UserStatuses[0].UserID != testUser.ID {
-		t.Fatalf("ChannelID wrong: want %s, actual %s", testUser.ID, responseBody.UserStatuses[0].UserID)
-	}
-
-	if responseBody.UserStatuses[0].Status != "editing" {
-		t.Fatalf("ChannelID wrong: want editing, actual %s", responseBody.UserStatuses[0].Status)
-	}
->>>>>>> e19434df
+}
 }