--- conflicted
+++ resolved
@@ -234,16 +234,6 @@
 		return echo.NewHTTPError(http.StatusBadRequest, err)
 	}
 
-<<<<<<< HEAD
-	members, err := model.GetPrivateChannelMembers(ch.ID)
-	if err != nil {
-		log.Error(err)
-		return echo.NewHTTPError(http.StatusInternalServerError, "Failed to get private channel members")
-	}
-
-	go notification.Send(events.ChannelUpdated, events.ChannelEvent{ID: channelID})
-	return c.JSON(http.StatusOK, formatChannel(ch, childIDs, members))
-=======
 	// 更新
 	if err := ch.Update(); err != nil {
 		c.Logger().Error(err)
@@ -252,7 +242,6 @@
 
 	go notification.Send(events.ChannelUpdated, events.ChannelEvent{ID: channelID})
 	return c.NoContent(http.StatusNoContent)
->>>>>>> cdadd834
 }
 
 // DeleteChannelsByChannelID DELETE /channels/{channelID}のハンドラ
@@ -301,12 +290,9 @@
 		Name:       channel.Name,
 		Visibility: channel.IsVisible,
 		Parent:     channel.ParentID,
-<<<<<<< HEAD
 		Member:     members,
 		Children:   childIDs,
-=======
 		Force:      channel.IsForced,
->>>>>>> cdadd834
 	}
 }
 
