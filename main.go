--- conflicted
+++ resolved
@@ -6,10 +6,7 @@
 	"os"
 
 	_ "github.com/go-sql-driver/mysql"
-<<<<<<< HEAD
-=======
 	"github.com/go-xorm/core"
->>>>>>> cfd5293d
 	"github.com/go-xorm/xorm"
 	"github.com/labstack/echo"
 	"github.com/labstack/echo-contrib/session"
@@ -44,10 +41,7 @@
 		panic(err)
 	}
 	defer engine.Close()
-<<<<<<< HEAD
-=======
 	engine.SetMapper(core.GonicMapper{})
->>>>>>> cfd5293d
 	model.SetXORMEngine(engine)
 
 	if err := model.SyncSchema(); err != nil {
