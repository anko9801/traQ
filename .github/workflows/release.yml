name: release

on:
  push:
    tags:
      - v*.*.*
    branches-ignore:
      - '**'

env:
  IMAGE_NAME: traq

jobs:
  image:
    name: Build Docker Image
    runs-on: ubuntu-latest
    steps:
      - name: Set IMAGE_TAG env
        run: echo "IMAGE_TAG=$(echo ${GITHUB_REF:11})" >> $GITHUB_ENV
      - uses: actions/checkout@v2
      - name: Set TRAQ_VERSION env
        run: echo "TRAQ_VERSION=$(git describe --tags --abbrev=0)" >> $GITHUB_ENV
      - name: Set TRAQ_REVISION env
        run: echo "TRAQ_REVISION=$(git rev-parse --short HEAD)" >> $GITHUB_ENV
      - name: Login GitHub Registry
        run: docker login docker.pkg.github.com -u traPtitech -p ${{ secrets.GITHUB_TOKEN }}
      - name: Build Image
        run: docker build --build-arg TRAQ_VERSION=${TRAQ_VERSION} --build-arg TRAQ_REVISION=${TRAQ_REVISION} -t docker.pkg.github.com/traptitech/traq/${IMAGE_NAME}:${IMAGE_TAG} .
      - name: Push image to GitHub Registry
        run: docker push docker.pkg.github.com/traptitech/traq/${IMAGE_NAME}:${IMAGE_TAG}
      - name: Push image to GitHub Registry (latest)
        run: |
          docker tag docker.pkg.github.com/traptitech/traq/${IMAGE_NAME}:$IMAGE_TAG docker.pkg.github.com/traptitech/traq/${IMAGE_NAME}:latest
          docker push docker.pkg.github.com/traptitech/traq/${IMAGE_NAME}:latest
  goreleaser:
    runs-on: ubuntu-latest
    steps:
      - uses: actions/checkout@v1
      - uses: actions/setup-go@v2
        with:
          go-version: 1.15
<<<<<<< HEAD
      - uses: actions/cache@v1
=======
      - uses: actions/cache@v2
>>>>>>> 7843ef4d
        with:
          path: ~/go/pkg/mod
          key: ${{ runner.os }}-gomod-${{ hashFiles('**/go.sum') }}
          restore-keys: |
            ${{ runner.os }}-gomod-
      - name: Run GoReleaser
        uses: goreleaser/goreleaser-action@v1
        env:
          GITHUB_TOKEN: ${{ secrets.GITHUB_TOKEN }}<|MERGE_RESOLUTION|>--- conflicted
+++ resolved
@@ -39,11 +39,7 @@
       - uses: actions/setup-go@v2
         with:
           go-version: 1.15
-<<<<<<< HEAD
-      - uses: actions/cache@v1
-=======
       - uses: actions/cache@v2
->>>>>>> 7843ef4d
         with:
           path: ~/go/pkg/mod
           key: ${{ runner.os }}-gomod-${{ hashFiles('**/go.sum') }}
